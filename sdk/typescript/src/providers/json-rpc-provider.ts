--- conflicted
+++ resolved
@@ -74,18 +74,14 @@
 export type SubscriptionEvent = { subscription: SubscriptionId, result: SuiEventEnvelope };
 
 export class JsonRpcProvider extends Provider {
-<<<<<<< HEAD
-  private client: JsonRpcClient;
-  private wsClient: WsRpcClient;
-  private wsConnectionState: ConnectionState = ConnectionState.NotConnected;
-  private wsEndpoint: string;
-  private wsTimeout: number = 0;
-
-  private activeSubscriptions: Map<SubscriptionId, SubscriptionData> = new Map();
-
-=======
+  protected wsClient: WsRpcClient;
+  protected wsConnectionState: ConnectionState = ConnectionState.NotConnected;
+  protected wsEndpoint: string;
+  protected wsTimeout: number = 0;
+
+  protected activeSubscriptions: Map<SubscriptionId, SubscriptionData> = new Map();
+
   protected client: JsonRpcClient;
->>>>>>> bb111b47
   /**
    * Establish a connection to a Sui RPC endpoint
    *
